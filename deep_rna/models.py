import tensorflow as tf
import tensorflow.keras.layers as L
from deep_rna.spektral.layers import GraphMasking, SimpleGCN

class RNABodySmallModel(tf.keras.Model):
    '''A small baseline RNA body model of 700K parameters resulted in decent RNA embedding'''
    def __init__(self, n_labels=5, hidden_dim=128, n_layers=2):
        super().__init__()

        self.graphmask = GraphMasking()
        self.pre_dense = L.Dense(hidden_dim,activation='linear',use_bias=False)
        self.gru = L.Bidirectional(L.GRU(hidden_dim, dropout=0.25, return_sequences=True, kernel_initializer='orthogonal'))
        self.lstm = L.Bidirectional(L.LSTM(hidden_dim, dropout=0.25, return_sequences=True, kernel_initializer='orthogonal'))
        self.gnn_layers = [SimpleGCN(hidden_dim) for _ in range(n_layers)]
        self.mask = None

    def call(self, inputs):
        '''Input: Spektral's BatchLoader of [node_features, edge_features] 
              there is a mask attached in node_features[:,:,-1:]
           Output: Embeded Node Features of shape (batch, seq_len, hidden_dim)
        '''

        node_inputs, edge_inputs = inputs

        edge_inputs = edge_inputs[..., 0] # use only the first edge feature at the moment
        node_inputs = self.graphmask(node_inputs)
        node_embed = self.pre_dense(node_inputs)

        node_embed = self.gru(node_embed)
        node_extra = self.gnn_layers[0]([node_embed, edge_inputs])
        node_embed = L.Concatenate()([node_embed, node_extra])


        node_embed = self.lstm(node_embed)
        node_extra = self.gnn_layers[1]([node_embed, edge_inputs])
        node_embed = L.Concatenate()([node_embed, node_extra])
        return node_embed

class Conv1dBlock(tf.keras.layers.Layer):
    '''Simplified OpenVaccine SOTA Recipe of Conv1d Block'''
    def __init__(self, kernel_size=3, strides=1,hidden_dim=128,drop_rate=0.25):
        super(Conv1dBlock, self).__init__()
        self.kernel_size = kernel_size
        self.strides = strides
        self.hidden_dim = hidden_dim
        self.conv_layer = L.Conv1D(hidden_dim, kernel_size=kernel_size, strides=strides, padding='same')
        self.norm_layer1 = L.LayerNormalization()
        self.inverted_layer = L.Dense(hidden_dim*3)
        self.dense_layer = L.Dense(hidden_dim)
        self.drop_layer = L.Dropout(drop_rate, noise_shape=[None,1,1])
        self.add_layer = L.Concatenate()#L.Add()
        self.norm_layer2 = L.LayerNormalization()
    def call(self, node_feat_input):
        node_feat = self.conv_layer(node_feat_input) # tf >= 2.7.0
        node_feat = self.norm_layer1(node_feat)
        node_feat = self.inverted_layer(node_feat)
        node_feat = tf.keras.activations.gelu(node_feat, approximate=True)
        node_feat = self.dense_layer(node_feat)
        node_feat = self.norm_layer2(node_feat)
        node_feat = self.drop_layer(node_feat)
        node_feat = self.add_layer([node_feat, node_feat_input])
        return node_feat
    
class RNABodyDeepModel(tf.keras.Model):
    '''A deep RNA body model of 6.8M parameters resulted in SOTA RNA embedding
    This body model simplifies SOTA (ie. gold-solution) model used in OpenVaccine competition
    i.e. https://www.kaggle.com/group16/covid-19-mrna-4th-place-solution
    but still provide a competitive embeding quality.
    '''
    def __init__(self, n_labels=5, hidden_dim=128, n_layers=2, n_edge_features=5):
        super().__init__()

        self.graphmask = GraphMasking()
        self.hidden_dim = hidden_dim
        self.n_edge_features = n_edge_features+1 # plus learnable edge feat
        self.n_layers = n_layers
        self.edge_dense = L.Dense(1,activation='relu',use_bias=False)
        self.pre_dense = L.Dense(hidden_dim,activation='linear',use_bias=False)
        self.rnn_layers = [L.Bidirectional(L.GRU(hidden_dim, dropout=0.25, return_sequences=True, kernel_initializer='orthogonal')),
                           L.Bidirectional(L.LSTM(hidden_dim, dropout=0.25, return_sequences=True, kernel_initializer='orthogonal'))]
        self.gnn_layers = [[SimpleGCN(hidden_dim) for _ in range(self.n_edge_features)] for _ in range(n_layers)]
        self.conv_blocks = [Conv1dBlock() for _ in range(n_layers)]
        self.concat = L.Concatenate()
        self.mask = None
        
        # Simplified OpenVaccine SOTA Recipe
        self.conv_block6 = Conv1dBlock(kernel_size=6, hidden_dim=64,drop_rate=0.0)
        self.conv_block15 = Conv1dBlock(kernel_size=15, hidden_dim=32,drop_rate=0.0)
        self.conv_block30 = Conv1dBlock(kernel_size=30, hidden_dim=16,drop_rate=0.0)
        self.ffn = [L.Dense(hidden_dim) for  _ in range(n_layers)]
        self.attention = L.MultiHeadAttention(num_heads=2, key_dim=32)
        self.norm_layer1 = [L.LayerNormalization() for  _ in range(self.n_edge_features)]
        self.norm_layer2 = L.LayerNormalization()
        
    def call(self, inputs):
        '''
        Input: Spektral's BatchLoader of [node_features, edge_features] 
              there is a mask attached in node_features[:,:,-1:]
        Output: Embeded Node Features of shape (batch, seq_len, hidden_dim)
        '''
        node_inputs, edge_inputs = inputs

        node_inputs = self.graphmask(node_inputs)
        node_embed = self.pre_dense(node_inputs)
        
        node_embed_list = [node_embed]
        node_embed_list.append(self.conv_block6(node_embed_list[-1]))
        node_embed_list.append(self.conv_block15(node_embed_list[-1]))
        node_embed_list.append(self.conv_block30(node_embed_list[-1]))
        
        node_embed = self.concat(node_embed_list)
        node_embed_saved = node_embed
        
        learned_edge = self.edge_dense(edge_inputs)
        edge_inputs = self.concat([edge_inputs, learned_edge])
        
        for i in range(self.n_layers):
            node_embed = self.conv_blocks[i](node_embed)
        
            node_embed0 = node_embed
            for k in range(self.n_edge_features):
                edge_inputs0 = edge_inputs[..., k]
                node_extra = self.gnn_layers[i][k]([node_embed0, edge_inputs0])
                node_extra = self.norm_layer1[k](node_extra)
                node_embed = self.concat([node_embed, node_extra])
            
            node_embed0 = self.concat([node_embed, node_embed_saved])
            
            node_embed = self.ffn[i](node_embed0)
            node_embed = self.norm_layer2(node_embed)
            node_embed = self.attention(node_embed, node_embed)
            
            node_embed = self.concat([node_embed, node_embed0])
            node_embed = self.rnn_layers[i](node_embed)
        return node_embed
    
class RNAPredictionModel(tf.keras.Model):
<<<<<<< HEAD
    ''' Prediction "head" model which support both "small" and "deep" bodies i.e.
    RNABodySmallModel and RNABodyDeepModel respectively. 
    This class define "dynamic masked loss" e.g. self.dynamic_masked_mcrmse,
    to support a batch consisting of RNAs of various length. 
    (all RNAs will be padded to have the same length as the longest one in the batch)
    The dynamic masked loss  will ignore the loss of padded RNAs in each batch.
    
    Arguments:
    body_model : an instance of either RNABodySmallModel or RNABodyDeepModel class
    n_labels : number of labels to predict
    activation : activation function of the final prediction layer
    class_weight (optional) : a list of "n_labels" element corresponding to each label's weight.
                              If class_weight is None, equal weight will be used.
    '''
    def __init__(self, body_model, n_labels=5, activation='linear', class_weight = None):
=======
    def __init__(self, body_model, n_labels=5, activation='linear', class_weight = None, sample_weight_flag=False):
>>>>>>> f981d109
        super().__init__()

        self.body_model = body_model
        self.final_dense = L.Dense(n_labels, activation)
        self.class_weight = class_weight
        self.sample_weight_flag = sample_weight_flag
        self.mask = None
        self.sample_weight = None

    def dynamic_masked_mcrmse(self,y_true, y_pred):

        # self.mask needs to be dynamically updated for each batch
        # here, we provide two possible losses
        def mcrmse(y_true, y_pred):
            loss_square = tf.square(y_true - y_pred)
            
            if self.mask is not None:
                mask = tf.cast(self.mask, loss_square.dtype)
                loss_square *= tf.expand_dims(mask,axis=-1)
            
            if self.sample_weight is not None:
                self.sample_weight = tf.cast(self.sample_weight, loss_square.dtype)
                loss_square *= self.sample_weight
                
            colwise_mse = tf.reduce_mean(loss_square, axis=(0, 1))
            if self.class_weight is not None:
                colwise_mse *= self.class_weight
            
            mask_shape = tf.shape(mask)
            padded_total = tf.cast(mask_shape[0]*mask_shape[1], tf.float32)
            normalized = padded_total/tf.math.reduce_sum(mask)

            # counter-effect the effect of padded-zero making loss function too small
            return tf.reduce_mean(tf.sqrt(colwise_mse), axis=-1)*normalized

        return mcrmse(y_true, y_pred)

    def dynamic_masked_mse(self,y_true, y_pred):
        def mse(y_true, y_pred):
            loss_square = tf.square(y_true - y_pred)
            if self.mask is not None:
                mask = tf.cast(self.mask,tf.float32)
                loss_square *= tf.expand_dims(mask,axis=-1)
            
            if self.sample_weight is not None:
                self.sample_weight = tf.cast(self.sample_weight, loss_square.dtype)
                loss_square *= self.sample_weight
            
            mse = tf.reduce_mean(loss_square)

            mask_shape = tf.shape(mask)
            padded_total = tf.cast(mask_shape[0]*mask_shape[1], tf.float32)
            normalized = padded_total/tf.math.reduce_sum(mask)

            return mse*normalized

        return mse(y_true, y_pred)

    def extract_sample_weight(self, node_feat):
        '''By convention, assuming that sample_weight are in the idx:(-2) 
        attribute of node_features. Note that idx:(-1) is always "graph mask"
        
        Remember that node_feats are of dim (BATCH, Seq_len, n_features)
        sample_weight is of (BATCH, Seq_len, 1)
        '''
        
        sample_weight = tf.math.sqrt(node_feat[:,:,-2])
        sample_weight = sample_weight[..., None]
        # fix zero of batch padding, but this fix should have no effect due to self.mask in loss calculation
#         sample_weight = tf.where(sample_weight==0.0, 1.0, 1.0)
        
        graph_mask_feat = node_feat[:,:,-1]
        node_feat_pure = tf.concat([ node_feat[:,:,:-2] , graph_mask_feat[...,None]],axis=-1)
        
        nf_shape = tf.shape(node_feat)
        sample_weight = tf.ensure_shape(sample_weight, [None, None, 1])
#         node_feat_pure = tf.ensure_shape(node_feat_pure, [nf_shape[0], nf_shape[1], nf_shape[2] - self.n_error_bar])
        
        return node_feat_pure, sample_weight 
    
    def call(self, x):
        self.mask = self.body_model.graphmask.compute_mask(x[0])
        node_feat, edge_feat = x
        
        if self.sample_weight_flag: # if sample_weight is used, it's assumed to be a feature "exactly" one before mask feature
            node_feat, self.sample_weight = self.extract_sample_weight(node_feat)
            
        node_embed = self.body_model([node_feat, edge_feat])
        out = self.final_dense(node_embed)
        return out

    @tf.function
    def train_step(self, data):
        x, y = data

        with tf.GradientTape() as tape:
            y_pred = self(x, training=True)  # Forward pass
            loss = self.compiled_loss(y, y_pred)

        trainable_vars = self.trainable_variables
        gradients = tape.gradient(loss, trainable_vars)
        self.optimizer.apply_gradients(zip(gradients, trainable_vars))
        self.compiled_metrics.update_state(y, y_pred)
        return {m.name: m.result() for m in self.metrics}

    @tf.function
    def test_step(self, data):
        x, y = data
        y_pred = self(x, training=False)  # Forward pass

        self.compiled_loss(y, y_pred)
        self.compiled_metrics.update_state(y, y_pred)
        return {m.name: m.result() for m in self.metrics}

def RNAPretrainedModel(
                 model_size='deep',
                 include_top=True, 
                 weights='openvaccine', 
                 n_labels=5,
                 activation='linear',
                 class_weight=None):
    ''' A function to load pretrained deep model (6.8M parameters)
    Arguments are in standard keras format.
    '''
    
    assert model_size == 'small' or model_size == 'deep'
    assert n_labels > 1

    if model_size == 'small':
        model_body = RNABodySmallModel()
        model_url = "https://drive.google.com/u/0/uc?id=1Yyc_143ZQeTaCVcTCDv-WQjw6NZ8j0FT&export=download"
        n_node_features = 14 # speficiation of the pretrained model
        n_edge_features = 3
        file_path = tf.keras.utils.get_file(fname='model_small.h5',origin=model_url)
    else:
        print('loading deep model...')
        model_body = RNABodyDeepModel()
        model_url = "https://drive.google.com/u/0/uc?id=1zTRijMYq1maCWBr42kikFh3Qh9KBQVuE&export=download"
        n_node_features = 23 # speficiation of the pretrained model
        n_edge_features = 5
        file_path = tf.keras.utils.get_file(fname='model_deep.h5',origin=model_url)
        
    input_shape = [(None, None, n_node_features), (None, None, None,n_edge_features)] 
    if weights is not None:
        model_prediction = RNAPredictionModel(model_body, n_labels=5, activation=activation,class_weight=class_weight)
        model_prediction.build(input_shape = input_shape)

        if model_size == 'deep': # small model has no good pretrained weights
            model_prediction.load_weights(file_path)
            print('load pretrained open-vaccine weights successfully....!')

        if n_labels != 5: # change head, but with pretrained body
            print('Note that since the n_labels is different from OpenVaccine classes, the prediction dense will be fresh with random weights.')
            model_prediction = RNAPredictionModel(model_body, n_labels=n_labels, activation=activation)
            model_prediction.build(input_shape = input_shape)
    else:
        model_prediction = RNAPredictionModel(model_body, n_labels=n_labels, activation=activation)
        model_prediction.build(input_shape = input_shape)

    if include_top == False:
        return model_body

    return model_prediction<|MERGE_RESOLUTION|>--- conflicted
+++ resolved
@@ -135,7 +135,6 @@
         return node_embed
     
 class RNAPredictionModel(tf.keras.Model):
-<<<<<<< HEAD
     ''' Prediction "head" model which support both "small" and "deep" bodies i.e.
     RNABodySmallModel and RNABodyDeepModel respectively. 
     This class define "dynamic masked loss" e.g. self.dynamic_masked_mcrmse,
@@ -150,10 +149,7 @@
     class_weight (optional) : a list of "n_labels" element corresponding to each label's weight.
                               If class_weight is None, equal weight will be used.
     '''
-    def __init__(self, body_model, n_labels=5, activation='linear', class_weight = None):
-=======
     def __init__(self, body_model, n_labels=5, activation='linear', class_weight = None, sample_weight_flag=False):
->>>>>>> f981d109
         super().__init__()
 
         self.body_model = body_model
